--- conflicted
+++ resolved
@@ -670,19 +670,10 @@
 
 <style scoped>
 .photo-hub-container {
-<<<<<<< HEAD
-  max-width: 1200px;
-  margin: 0 auto;
-  background-color: #16161a;
-  height: 100%;
-  display: flex;
-  flex-direction: column;
-=======
   padding: var(--spacing-2xl);
   margin: 0 auto;
   background-color: var(--bg-body);
   min-height: 100vh;
->>>>>>> 178b39c9
 }
 
 /* Header Section */
